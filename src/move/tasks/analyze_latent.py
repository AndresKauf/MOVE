--- conflicted
+++ resolved
@@ -172,11 +172,7 @@
                     feature_name, con_names, con_list
                 )
             except KeyError:
-<<<<<<< HEAD
                 logger.warning(f"Feature '{feature_name}' not found in any dataset.")
-=======
-                logger.warn(f"Feature '{feature_name}' not found. Skipping plot.")
->>>>>>> b9e13dd7
                 continue
 
         if is_categorical:
