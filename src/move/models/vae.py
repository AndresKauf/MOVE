--- conflicted
+++ resolved
@@ -1,11 +1,7 @@
 __all__ = ["VAE"]
 
 import logging
-<<<<<<< HEAD
-from typing import Optional, cast
-=======
 from typing import Optional, Callable
->>>>>>> 4e139e53
 
 import torch
 from torch import nn, optim
